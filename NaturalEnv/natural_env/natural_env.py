--- conflicted
+++ resolved
@@ -1,645 +1,599 @@
-"""
-Natural Environment
-
-This environment is based on the simple_world_comm_v3 environment from the MPE library.
-
-### Description
-
-This environment tries to simulate a natural environment, which contains multiple agents trying to survive in it, each with its own goals.
-The environment contains 2 types of agents: predators and prey.
-There are 4 types of objects: obstacles, food, water and forests.
-The obstacles prevent agents from moving into them.
-The agents need to have a certain amount of food and water to survive.
-The prey agents can move into forests to hide from predators.
-
-The prey agents must eat food in a greater quantity than predators to survive.
-
-### Rewards
-
-Prey agents:
-
-- -10 for dying, either by predators or by running out of food or water
-- [0 : -1] for suffering from hunger or thirst
-- +1 for finding food or water
-
-Predators agents:
-
-- -10 for dying from running out of food or water
-- [0 : -1] for suffering from hunger or thirst
-- +2 for eating prey
-
-### Action Space
-
-[no_action, move_left, move_right, move_down, move_up]
-
-### Observation Space
-
-[[vel.x, vel.y], [pos.x, pos.y], [hunger, thirst], [in_forest, consuming], {obstacles}, {food}, {water}, {forests}, {prey_vel}, {prey_pos}, {predator_vel}, {predator_pos}]
-
-### Arguments
-
-``` python
-natural_env.env(num_prey=6, num_predators=2, num_obstacles=1,
-                num_food=2, num_water=2, num_forests=2, max_cycles=25, continuous_actions=False)
-```
-
-`num_prey`:  number of prey agents
-
-`num_predators`:  number of predators
-
-`num_obstacles`:  number of obstacles
-
-`num_food`:  number of food locations that prey agents are rewarded at
-
-`num_water`:  number of water locations that prey and predator agents are rewarded at
-
-`num_forests`:  number of forests that prey agents can hide in to avoid predators
-
-`max_cycles`:  number of frames (a step for each agent) until game terminates
-
-`continuous_actions`:  whether to use continuous actions
-
-`render_mode`:  whether to render the environment
-
-"""
-
-import numpy as np
-from gymnasium.utils import EzPickle
-
-from pettingzoo.mpe._mpe_utils.core import Agent, Landmark, World
-from pettingzoo.mpe._mpe_utils.scenario import BaseScenario
-from pettingzoo.mpe._mpe_utils.simple_env import SimpleEnv, make_env
-from pettingzoo.utils.conversions import parallel_wrapper_fn
-
-class raw_env(SimpleEnv, EzPickle):
-    def __init__(
-        self,
-        num_prey=6,
-        num_predators=2,
-        num_obstacles=2,
-        num_food=2,
-        num_water=2,
-        num_forests=2,
-        max_cycles=25,
-        continuous_actions=False,
-        render_mode=None,
-    ):
-        EzPickle.__init__(
-            self,
-            num_prey=num_prey,
-            num_predators=num_predators,
-            num_obstacles=num_obstacles,
-            num_food=num_food,
-            num_water=num_water,
-            num_forests=num_forests,
-            max_cycles=max_cycles,
-            continuous_actions=continuous_actions,
-        )
-        scenario = Scenario()
-        world = scenario.make_world(
-            num_prey, num_predators, num_obstacles, num_food, num_water, num_forests
-        )
-        SimpleEnv.__init__(
-            self,
-            scenario=scenario,
-            world=world,
-            render_mode=render_mode,
-            max_cycles=max_cycles,
-            continuous_actions=continuous_actions,
-        )
-        self.metadata["name"] = "natural_env_v0"
-
-env = make_env(raw_env)
-parallel_env = parallel_wrapper_fn(env)
-
-class Scenario(BaseScenario):
-    def make_world(self, num_prey, num_predators, num_obstacles, num_food, num_water, num_forests):
-        """
-        Creates and populates the world.
-
-        Args:
-            num_prey: number of prey agents
-            num_predators: number of predator agents
-            num_obstacles: number of obstacles
-            num_food: number of food locations
-            num_water: number of water locations
-            num_forests: number of forests
-        Returns:
-            world: an instance of the World class
-        """
-        world = World()
-
-        # Create prey
-        world.prey = [Agent() for _ in range(num_prey)]
-        for i, agent in enumerate(world.prey):
-            agent.name = f"prey_{i}"
-            agent.color = np.array([0.0, 0.8, 0.0])  # Green
-
-            agent.silent = True # Makes it so they don't communicate
-
-            agent.size = 0.02
-            agent.accel = 3.0
-            agent.max_speed = 1.0
-
-            agent.hunger = 50 # Maximum amount of hunger
-            agent.hunger_rate = 2 # How much hunger is lost per step
-            agent.thirst = 50 # Maximum amount of thirst
-            agent.thirst_rate = 2 # How much thirst is lost per step
-
-            agent.is_prey = True
-
-        # Create predators
-        world.predators = [Agent() for _ in range(num_predators)]
-        for i, adversary in enumerate(world.predators):
-            adversary.name = f"predator_{i}"
-            adversary.color = np.array([0.8, 0.0, 0.0])  # Red
-
-            adversary.silent = True # Makes it so they don't communicate
-
-            adversary.size = 0.04
-            adversary.accel = 3.0
-            adversary.max_speed = 1.0
-
-            adversary.hunger = 50
-            adversary.hunger_rate = 1 # How much hunger is lost per step
-            adversary.thirst = 50
-            adversary.thirst_rate = 5 # How much thirst is lost per step
-            
-            adversary.is_prey = False
-
-        # Create obstacles
-        world.obstacles = [Landmark() for _ in range(num_obstacles)]
-        for i, obstacle in enumerate(world.obstacles):
-            obstacle.name = f"obstacle_{i}"
-            obstacle.color = np.array([0.5, 0.5, 0.5])  # Gray
-            obstacle.size = 0.1
-
-            obstacle.collide = True
-            obstacle.boundary = False
-            obstacle.movable = False
-
-        # Create food sources for prey
-        world.food_sources = [Landmark() for _ in range(num_food)]
-        for i, food in enumerate(world.food_sources):
-            food.name = f"food_{i}"
-            food.color = np.array([0.9, 0.9, 0.0])  # Yellow
-
-            food.collide = False
-            food.movable = False
-            food.boundary = False
-            food.size = 0.05
-
-        # Create water sources
-        world.water_sources = [Landmark() for _ in range(num_water)]
-        for i, water in enumerate(world.water_sources):
-            water.name = f"water_{i}"
-            water.color = np.array([0.0, 0.0, 1.0])  # Blue
-
-            water.collide = False
-            water.movable = False
-            water.boundary = False
-            water.size = 0.05
-
-        # Create forests for prey to hide in
-        world.forests = [Landmark() for _ in range(num_forests)]
-        for i, forest in enumerate(world.forests):
-            forest.name = f"forest_{i}"
-            forest.color = np.array([0.2, 0.8, 0.2])  # Dark Green
-
-            forest.collide = False
-            forest.movable = False
-            forest.boundary = False
-            forest.size = 0.1
-
-        # Add all entities to the world
-        world.landmarks = world.obstacles + world.food_sources + world.water_sources + world.forests
-        world.agents = world.prey + world.predators
-
-        # Add boundaries to the world
-        #world.landmarks += self.set_boundaries(world)
-
-        return world
-    
-    def set_boundaries(self, world):
-        """
-        Creates the boundaries of the world.
-
-        Args:
-            world: an instance of the World class
-
-        Returns:
-            boundary_list: a list of landmarks that represent the boundaries of the world
-        """
-        boundary_list = []
-        landmark_size = 0.1
-        edge = 1 + landmark_size
-        num_landmarks = int(edge * 2 / landmark_size)
-
-        # Create boundaries around the world
-        for x_pos in [-edge, edge]:
-            for i in range(num_landmarks):
-                landmark = Landmark()
-                landmark.state.p_pos = np.array([x_pos, -1 + i * landmark_size])
-                boundary_list.append(landmark)
-        for y_pos in [-edge, edge]:
-            for i in range(num_landmarks):
-                landmark = Landmark()
-                landmark.state.p_pos = np.array([-1 + i * landmark_size, y_pos])
-                boundary_list.append(landmark)
-
-        # Set properties of boundaries
-        for i, l in enumerate(boundary_list):
-            l.name = "boundary %d" % i
-            l.collide = True
-            l.movable = False
-            l.boundary = True
-            l.color = np.array([0.75, 0.75, 0.75])
-            l.size = landmark_size
-            l.state.p_vel = np.zeros(world.dim_p)
-
-        return boundary_list
-    
-    def reset_world(self, world, np_random):
-        # Start properties for agents
-        for i, agent in enumerate(world.agents):
-            agent.hunger = 50
-            agent.thirst = 50
-
-        # set random initial states for agents and landmarks
-        for agent in world.agents:
-            agent.state.p_pos = np_random.uniform(-1, +1, world.dim_p)
-            agent.last_pos = agent.state.p_pos
-            agent.state.p_vel = np.zeros(world.dim_p)
-            agent.state.c = np.zeros(world.dim_c)
-            agent.hunger = 50
-            agent.thirst = 50
-
-        # set random initial states for landmarks
-        for landmark in world.landmarks:
-            landmark.state.p_pos = np_random.uniform(-0.9, +0.9, world.dim_p)
-            landmark.state.p_vel = np.zeros(world.dim_p)
-
-    
-    def benchmark_data(self, agent, world):
-        if not agent.is_prey:
-            collisions = 0
-            for a in self.preys(world):
-                if self.is_collision(a, agent):
-                    collisions += 1
-            return collisions
-        else:
-            return 0
-        
-    def is_collision(self, agent1, agent2):
-        """
-        Check if two agents collide
-        """
-        delta_pos = agent1.state.p_pos - agent2.state.p_pos
-        dist = np.sqrt(np.sum(np.square(delta_pos)))
-        dist_min = agent1.size + agent2.size
-        return True if dist < dist_min else False
-    
-    def preys(self, world):
-        """
-        Returns all preys in the world
-        """
-        return [agent for agent in world.agents if agent.is_prey]
-
-    def predators(self, world):
-        """
-        Returns all predators in the world
-        """
-        return [agent for agent in world.agents if not agent.is_prey]
-
-    # def reward(self, agent, world):
-    #     """
-    #     Returns the main reward
-    #     """
-    #     main_reward = (
-    #         self.predator_reward(agent, world)
-    #         if not agent.is_prey
-    #         else self.prey_reward(agent, world)
-    #     )
-    #     return main_reward
-
-    def reward(self, agent, world):
-        """Devuelve una recompensa escalar derivada del vector multiobjetivo."""
-        reward_vector = self.pareto_reward(agent, world)  # Calcula el vector multiobjetivo
-        # Convierte el vector a escalar usando una suma ponderada
-        scalar_reward = 0.5 * reward_vector[0] + 0.5 * reward_vector[1]  # Ponderaciones iguales
-        agent.reward_vector = reward_vector  # Guarda el vector en el agente para análisis posterior
-        return scalar_reward
-
-
-
-    def outside_boundary(self, agent):
-        """
-        Returns True if the agent is outside the boundary
-        """
-        if (
-            agent.state.p_pos[0] > 1
-            or agent.state.p_pos[0] < -1
-            or agent.state.p_pos[1] > 1
-            or agent.state.p_pos[1] < -1
-        ):
-            return True
-        else:
-            return False
-
-    def bound(self, x):
-        if x < 0.9:
-            return 0
-        if x < 1.0:
-            return (x - 0.9) * 10
-        return min(np.exp(2 * x - 2), 10)  # 1 + (x - 1) * (x - 1)
-    
-    def transform(self, old_value, old_min, old_max, new_min, new_max):
-        return ((old_value - old_min) / (old_max - old_min)) * (new_max - new_min) + new_min
-
-    def prey_reward(self, agent, world):
-<<<<<<< HEAD
-        rew = 0
-
-        # 1. Incentivar la supervivencia
-        # Pequeña recompensa constante por mantenerse vivo
-        rew += 0.5
-
-        # 2. Penalizar levemente por hambre y sed
-        # Menor penalización para evitar que se acumulen grandes valores negativos
-        hunger_penalty = 0.001 * (100 - agent.hunger)
-        thirst_penalty = 0.001 * (100 - agent.thirst)
-        rew -= hunger_penalty
-        rew -= thirst_penalty
-
-        # 3. Recompensa por encontrar comida y agua
-        for food in world.food_sources:
-            if self.is_collision(agent, food):
-                rew += 10  # Aumentamos la recompensa para que sea un incentivo fuerte
-                agent.hunger = min(100, agent.hunger + 30)
-
-        for water in world.water_sources:
-            if self.is_collision(agent, water):
-                rew += 10  # Aumentamos la recompensa para que sea un incentivo fuerte
-                agent.thirst = min(100, agent.thirst + 30)
-
-        # 4. Penalizar por estar cerca de los límites del entorno
-        boundary_penalty = 0
-        for p in range(world.dim_p):
-            x = abs(agent.state.p_pos[p])
-            if x > 0.9:  # Solo penalizamos si está muy cerca del límite
-                boundary_penalty += 0.5 * (x - 0.9)
-
-        rew -= boundary_penalty
-
-        # 5. Limitar la recompensa negativa acumulada
-        # Esto ayuda a estabilizar el entrenamiento
-        rew = max(rew, -50)
-
-        return rew
-
-=======
-        reward = -0.01 
-
-        # Increase hunger and thirst depending on hunger_rate and thirst_rate
-        agent.hunger -= agent.hunger_rate
-        agent.thirst -= agent.thirst_rate
-
-        # Reward depending on hunger and thirst
-        reward += self.transform(agent.hunger, 0, 100, -1, 1)
-        reward += self.transform(agent.thirst, 0, 100, -1, 1)
-
-        # Restore hunger
-        for food in world.food_sources:
-            if self.is_collision(agent, food):
-                last_hunger = agent.hunger
-                agent.hunger = min(100, agent.hunger + 20)
-
-                # Reward depending on how much hunger was restored
-                reward += self.transform(agent.hunger - last_hunger, 0, 20, 0, 2)
-            
-            # Reward for getting close to food
-            #reward += 0.05 * np.sqrt(np.sum(np.square(food.state.p_pos - agent.state.p_pos)))
-
-        # Restore thirst
-        for water in world.water_sources:
-            if self.is_collision(agent, water):
-                last_thirst = agent.thirst
-                agent.thirst = min(100, agent.thirst + 20)
-
-                # Reward depending on how much thirst was restored
-                reward += self.transform(agent.thirst - last_thirst, 0, 20, 0, 2)
-            
-            # Reward for getting close to water 
-            #reward += 0.05 * np.sqrt(np.sum(np.square(water.state.p_pos - agent.state.p_pos)))
-
-        """
-        # Penalize for going outside the boundary
-        for p in range(world.dim_p):
-            x = agent.state.p_pos[p]
-            reward -= 2 * self.bound(x)
-        """
-        
-
-        return reward
->>>>>>> b112a558
-    
-    # def predator_reward(self, agent, world):
-    #     rew = 0
-    #     shape = True
-    #     preys = self.preys(world)
-
-    #     # Increase hunger and thirst depending on hunger_rate and thirst_rate
-    #     agent.hunger -= agent.hunger_rate
-    #     agent.thirst -= agent.thirst_rate
-
-    #     # Penalize for getting too close to preys
-    #     if shape:
-    #         for p in preys:
-    #             rew -= 0.1 * np.sqrt(np.sum(np.square(p.state.p_pos - agent.state.p_pos)))
-
-    #     # Reward for killing preys
-    #     if agent.collide:
-    #         for p in preys:
-    #             if self.is_collision(p, agent):
-    #                 rew += 10
-    #                 agent.hunger = min(100, agent.hunger + 20)
-
-    #     # Restore thirst
-    #     for water in world.water_sources:
-    #         if self.is_collision(agent, water):
-    #             rew += 0.5
-    #             agent.thirst = min(100, agent.thirst + 0.5)
-        
-    #     # Make it so the agents don't get too far from the boundary
-    #     for p in range(world.dim_p):
-    #         x = abs(agent.state.p_pos[p])
-    #         rew -= 1 * self.bound(x)
-
-    #     # Penalize for starving and thirsting
-    #     rew -= 0.05 * min(100 - agent.hunger, 0)
-    #     rew -= 0.05 * min(100 - agent.thirst, 0)
-
-    #     # Reward for just being alive
-    #     rew += 0.1
-
-    #     rew = np.clip(rew, -10, 10)
-    #     return rew
-
-    def pareto_reward(self, agent, world):
-        """Calcula la recompensa multiobjetivo para la presa."""
-        reward_resources = 0
-        reward_survival = 0
-
-        # Penalización por hambre y sed
-        agent.hunger -= agent.hunger_rate
-        agent.thirst -= agent.thirst_rate
-
-        # Recompensa por encontrar comida
-        for food in world.food_sources:
-            if self.is_collision(agent, food):
-                reward_resources += 10
-                agent.hunger = min(100, agent.hunger + 20)
-
-        # Recompensa por encontrar agua
-        for water in world.water_sources:
-            if self.is_collision(agent, water):
-                reward_resources += 10
-                agent.thirst = min(100, agent.thirst + 20)
-
-        # Penalización por hambre y sed extrema
-        reward_survival -= 0.05 * (max(0, 100 - agent.hunger) + max(0, 100 - agent.thirst))
-
-        # Penalización por salirse de los límites del entorno
-        for p in range(world.dim_p):
-            x = abs(agent.state.p_pos[p])
-            reward_survival -= 0.5 * self.bound(x)
-
-        # Recompensa por mantenerse vivo
-        reward_survival += 0.1
-
-        # Devolver un vector de recompensas
-        return np.array([reward_resources, reward_survival])
-
-
-    def observation2(self, agent, world):
-        # get positions of all entities in this agent's reference frame
-        entity_pos = []
-        for entity in world.landmarks:
-            if not entity.boundary:
-                entity_pos.append(entity.state.p_pos - agent.state.p_pos)
-
-        food_pos = []
-        for entity in world.food:
-            if not entity.boundary:
-                food_pos.append(entity.state.p_pos - agent.state.p_pos)
-        # communication of all other agents
-        comm = []
-        other_pos = []
-        other_vel = []
-        for other in world.agents:
-            if other is agent:
-                continue
-            comm.append(other.state.c)
-            other_pos.append(other.state.p_pos - agent.state.p_pos)
-            if other.is_prey:
-                other_vel.append(other.state.p_vel)
-        return np.concatenate(
-            [agent.state.p_vel]
-            + [agent.state.p_pos]
-            + entity_pos
-            + other_pos
-            + other_vel
-        )
-
-    def observation(self, agent, world):
-        # Get the positions of the obstacles
-        obs_pos = []
-        for obs in world.obstacles:
-            if not obs.boundary:
-                obs_pos.append(obs.state.p_pos - agent.state.p_pos)
-
-        # Get the positions of the food sources
-        food_pos = []
-        for food in world.food_sources:
-            if not food.boundary:
-                food_pos.append(food.state.p_pos - agent.state.p_pos)
-
-        # Get the positions of the water sources
-        water_pos = []
-        for water in world.water_sources:
-            if not water.boundary:
-                water_pos.append(water.state.p_pos - agent.state.p_pos)
-        
-        # Get the positions of the forests
-        forest_pos = []
-        for forest in world.forests:
-            if not forest.boundary:
-                forest_pos.append(forest.state.p_pos - agent.state.p_pos)
-        
-        # Get the positions of the other preys
-        preys = self.preys(world)
-        prey_pos = []
-        prey_vel = []
-        for prey in preys:
-            #if agent is not prey:
-                # Change the prey's position to be relative to the agent
-                prey_pos.append(prey.state.p_pos - agent.state.p_pos)
-                prey_vel.append(prey.state.p_vel)
-
-        # Get the positions of the predators
-        predators = self.predators(world)
-        predator_pos = []
-        predator_vel = []
-        for predator in predators:
-            #if agent is not predator:
-                predator_pos.append(predator.state.p_pos - agent.state.p_pos)
-                predator_vel.append(predator.state.p_vel)
-
-        # Get if the agent is in a forest
-        in_forest = 0
-        for forest in world.forests:
-            if self.is_collision(agent, forest):
-                in_forest = 1
-
-        # Get if the agent is in a water source or food source
-        consuming = 0
-        for water in world.water_sources:
-            if self.is_collision(agent, water):
-                consuming = 1
-        
-        if agent.is_prey:
-            for food in world.food_sources:
-                if self.is_collision(agent, food):
-                    consuming = 1
-
-        # Change the observed positions of the preys that are inside a forest to be in the center of the forest
-        for i, prey in enumerate(preys):
-            for forest in world.forests:
-                if self.is_collision(prey, forest):
-                    prey_pos[i] = np.array([forest.state.p_pos[0], forest.state.p_pos[1]])
-
-        # Normalizar el hambre y la sed al rango [0, 1]
-        hunger = agent.hunger / 100.0
-        thirst = agent.thirst / 100.0
-
-        # Returns the state of the agent, and its environment
-        return np.concatenate(
-            # Agent information
-            [agent.state.p_vel]
-            + [agent.state.p_pos]
-        
-            + [np.array([hunger, thirst])]
-            + [np.array([in_forest, consuming])]
-
-            # Entity information
-            + obs_pos
-            + food_pos
-            + water_pos
-            + forest_pos
-
-            # Prey and predator information
-            + prey_vel
-            + prey_pos
-            + predator_vel
-            + predator_pos
+"""
+Natural Environment
+
+This environment is based on the simple_world_comm_v3 environment from the MPE library.
+
+### Description
+
+This environment tries to simulate a natural environment, which contains multiple agents trying to survive in it, each with its own goals.
+The environment contains 2 types of agents: predators and prey.
+There are 4 types of objects: obstacles, food, water and forests.
+The obstacles prevent agents from moving into them.
+The agents need to have a certain amount of food and water to survive.
+The prey agents can move into forests to hide from predators.
+
+The prey agents must eat food in a greater quantity than predators to survive.
+
+### Rewards
+
+Prey agents:
+
+- -10 for dying, either by predators or by running out of food or water
+- [0 : -1] for suffering from hunger or thirst
+- +1 for finding food or water
+
+Predators agents:
+
+- -10 for dying from running out of food or water
+- [0 : -1] for suffering from hunger or thirst
+- +2 for eating prey
+
+### Action Space
+
+[no_action, move_left, move_right, move_down, move_up]
+
+### Observation Space
+
+[[vel.x, vel.y], [pos.x, pos.y], [hunger, thirst], [in_forest, consuming], {obstacles}, {food}, {water}, {forests}, {prey_vel}, {prey_pos}, {predator_vel}, {predator_pos}]
+
+### Arguments
+
+``` python
+natural_env.env(num_prey=6, num_predators=2, num_obstacles=1,
+                num_food=2, num_water=2, num_forests=2, max_cycles=25, continuous_actions=False)
+```
+
+`num_prey`:  number of prey agents
+
+`num_predators`:  number of predators
+
+`num_obstacles`:  number of obstacles
+
+`num_food`:  number of food locations that prey agents are rewarded at
+
+`num_water`:  number of water locations that prey and predator agents are rewarded at
+
+`num_forests`:  number of forests that prey agents can hide in to avoid predators
+
+`max_cycles`:  number of frames (a step for each agent) until game terminates
+
+`continuous_actions`:  whether to use continuous actions
+
+`render_mode`:  whether to render the environment
+
+"""
+
+import numpy as np
+from gymnasium.utils import EzPickle
+
+from pettingzoo.mpe._mpe_utils.core import Agent, Landmark, World
+from pettingzoo.mpe._mpe_utils.scenario import BaseScenario
+from pettingzoo.mpe._mpe_utils.simple_env import SimpleEnv, make_env
+from pettingzoo.utils.conversions import parallel_wrapper_fn
+
+class raw_env(SimpleEnv, EzPickle):
+    def __init__(
+        self,
+        num_prey=6,
+        num_predators=2,
+        num_obstacles=2,
+        num_food=2,
+        num_water=2,
+        num_forests=2,
+        max_cycles=25,
+        continuous_actions=False,
+        render_mode=None,
+    ):
+        EzPickle.__init__(
+            self,
+            num_prey=num_prey,
+            num_predators=num_predators,
+            num_obstacles=num_obstacles,
+            num_food=num_food,
+            num_water=num_water,
+            num_forests=num_forests,
+            max_cycles=max_cycles,
+            continuous_actions=continuous_actions,
+        )
+        scenario = Scenario()
+        world = scenario.make_world(
+            num_prey, num_predators, num_obstacles, num_food, num_water, num_forests
+        )
+        SimpleEnv.__init__(
+            self,
+            scenario=scenario,
+            world=world,
+            render_mode=render_mode,
+            max_cycles=max_cycles,
+            continuous_actions=continuous_actions,
+        )
+        self.metadata["name"] = "natural_env_v0"
+
+env = make_env(raw_env)
+parallel_env = parallel_wrapper_fn(env)
+
+class Scenario(BaseScenario):
+    def make_world(self, num_prey, num_predators, num_obstacles, num_food, num_water, num_forests):
+        """
+        Creates and populates the world.
+
+        Args:
+            num_prey: number of prey agents
+            num_predators: number of predator agents
+            num_obstacles: number of obstacles
+            num_food: number of food locations
+            num_water: number of water locations
+            num_forests: number of forests
+        Returns:
+            world: an instance of the World class
+        """
+        world = World()
+
+        # Create prey
+        world.prey = [Agent() for _ in range(num_prey)]
+        for i, agent in enumerate(world.prey):
+            agent.name = f"prey_{i}"
+            agent.color = np.array([0.0, 0.8, 0.0])  # Green
+
+            agent.silent = True # Makes it so they don't communicate
+
+            agent.size = 0.02
+            agent.accel = 3.0
+            agent.max_speed = 1.0
+
+            agent.hunger = 50 # Maximum amount of hunger
+            agent.hunger_rate = 2 # How much hunger is lost per step
+            agent.thirst = 50 # Maximum amount of thirst
+            agent.thirst_rate = 2 # How much thirst is lost per step
+
+            agent.is_prey = True
+
+        # Create predators
+        world.predators = [Agent() for _ in range(num_predators)]
+        for i, adversary in enumerate(world.predators):
+            adversary.name = f"predator_{i}"
+            adversary.color = np.array([0.8, 0.0, 0.0])  # Red
+
+            adversary.silent = True # Makes it so they don't communicate
+
+            adversary.size = 0.04
+            adversary.accel = 3.0
+            adversary.max_speed = 1.0
+
+            adversary.hunger = 50
+            adversary.hunger_rate = 1 # How much hunger is lost per step
+            adversary.thirst = 50
+            adversary.thirst_rate = 5 # How much thirst is lost per step
+            
+            adversary.is_prey = False
+
+        # Create obstacles
+        world.obstacles = [Landmark() for _ in range(num_obstacles)]
+        for i, obstacle in enumerate(world.obstacles):
+            obstacle.name = f"obstacle_{i}"
+            obstacle.color = np.array([0.5, 0.5, 0.5])  # Gray
+            obstacle.size = 0.1
+
+            obstacle.collide = True
+            obstacle.boundary = False
+            obstacle.movable = False
+
+        # Create food sources for prey
+        world.food_sources = [Landmark() for _ in range(num_food)]
+        for i, food in enumerate(world.food_sources):
+            food.name = f"food_{i}"
+            food.color = np.array([0.9, 0.9, 0.0])  # Yellow
+
+            food.collide = False
+            food.movable = False
+            food.boundary = False
+            food.size = 0.05
+
+        # Create water sources
+        world.water_sources = [Landmark() for _ in range(num_water)]
+        for i, water in enumerate(world.water_sources):
+            water.name = f"water_{i}"
+            water.color = np.array([0.0, 0.0, 1.0])  # Blue
+
+            water.collide = False
+            water.movable = False
+            water.boundary = False
+            water.size = 0.05
+
+        # Create forests for prey to hide in
+        world.forests = [Landmark() for _ in range(num_forests)]
+        for i, forest in enumerate(world.forests):
+            forest.name = f"forest_{i}"
+            forest.color = np.array([0.2, 0.8, 0.2])  # Dark Green
+
+            forest.collide = False
+            forest.movable = False
+            forest.boundary = False
+            forest.size = 0.1
+
+        # Add all entities to the world
+        world.landmarks = world.obstacles + world.food_sources + world.water_sources + world.forests
+        world.agents = world.prey + world.predators
+
+        # Add boundaries to the world
+        #world.landmarks += self.set_boundaries(world)
+
+        return world
+    
+    def set_boundaries(self, world):
+        """
+        Creates the boundaries of the world.
+
+        Args:
+            world: an instance of the World class
+
+        Returns:
+            boundary_list: a list of landmarks that represent the boundaries of the world
+        """
+        boundary_list = []
+        landmark_size = 0.1
+        edge = 1 + landmark_size
+        num_landmarks = int(edge * 2 / landmark_size)
+
+        # Create boundaries around the world
+        for x_pos in [-edge, edge]:
+            for i in range(num_landmarks):
+                landmark = Landmark()
+                landmark.state.p_pos = np.array([x_pos, -1 + i * landmark_size])
+                boundary_list.append(landmark)
+        for y_pos in [-edge, edge]:
+            for i in range(num_landmarks):
+                landmark = Landmark()
+                landmark.state.p_pos = np.array([-1 + i * landmark_size, y_pos])
+                boundary_list.append(landmark)
+
+        # Set properties of boundaries
+        for i, l in enumerate(boundary_list):
+            l.name = "boundary %d" % i
+            l.collide = True
+            l.movable = False
+            l.boundary = True
+            l.color = np.array([0.75, 0.75, 0.75])
+            l.size = landmark_size
+            l.state.p_vel = np.zeros(world.dim_p)
+
+        return boundary_list
+    
+    def reset_world(self, world, np_random):
+        # Start properties for agents
+        for i, agent in enumerate(world.agents):
+            agent.hunger = 50
+            agent.thirst = 50
+
+        # set random initial states for agents and landmarks
+        for agent in world.agents:
+            agent.state.p_pos = np_random.uniform(-1, +1, world.dim_p)
+            agent.last_pos = agent.state.p_pos
+            agent.state.p_vel = np.zeros(world.dim_p)
+            agent.state.c = np.zeros(world.dim_c)
+            agent.hunger = 50
+            agent.thirst = 50
+
+        # set random initial states for landmarks
+        for landmark in world.landmarks:
+            landmark.state.p_pos = np_random.uniform(-0.9, +0.9, world.dim_p)
+            landmark.state.p_vel = np.zeros(world.dim_p)
+
+    
+    def benchmark_data(self, agent, world):
+        if not agent.is_prey:
+            collisions = 0
+            for a in self.preys(world):
+                if self.is_collision(a, agent):
+                    collisions += 1
+            return collisions
+        else:
+            return 0
+        
+    def is_collision(self, agent1, agent2):
+        """
+        Check if two agents collide
+        """
+        delta_pos = agent1.state.p_pos - agent2.state.p_pos
+        dist = np.sqrt(np.sum(np.square(delta_pos)))
+        dist_min = agent1.size + agent2.size
+        return True if dist < dist_min else False
+    
+    def preys(self, world):
+        """
+        Returns all preys in the world
+        """
+        return [agent for agent in world.agents if agent.is_prey]
+
+    def predators(self, world):
+        """
+        Returns all predators in the world
+        """
+        return [agent for agent in world.agents if not agent.is_prey]
+
+    # def reward(self, agent, world):
+    #     """
+    #     Returns the main reward
+    #     """
+    #     main_reward = (
+    #         self.predator_reward(agent, world)
+    #         if not agent.is_prey
+    #         else self.prey_reward(agent, world)
+    #     )
+    #     return main_reward
+
+    def reward(self, agent, world):
+        """Devuelve una recompensa escalar derivada del vector multiobjetivo."""
+        reward_vector = self.pareto_reward(agent, world)  # Calcula el vector multiobjetivo
+        # Convierte el vector a escalar usando una suma ponderada
+        scalar_reward = 0.5 * reward_vector[0] + 0.5 * reward_vector[1]  # Ponderaciones iguales
+        agent.reward_vector = reward_vector  # Guarda el vector en el agente para análisis posterior
+        return scalar_reward
+
+
+
+    def outside_boundary(self, agent):
+        """
+        Returns True if the agent is outside the boundary
+        """
+        if (
+            agent.state.p_pos[0] > 1
+            or agent.state.p_pos[0] < -1
+            or agent.state.p_pos[1] > 1
+            or agent.state.p_pos[1] < -1
+        ):
+            return True
+        else:
+            return False
+
+    def bound(self, x):
+        if x < 0.9:
+            return 0
+        if x < 1.0:
+            return (x - 0.9) * 10
+        return min(np.exp(2 * x - 2), 10)  # 1 + (x - 1) * (x - 1)
+    
+    def transform(self, old_value, old_min, old_max, new_min, new_max):
+        return ((old_value - old_min) / (old_max - old_min)) * (new_max - new_min) + new_min
+
+    def prey_reward(self, agent, world):
+        rew = 0
+
+        # 1. Incentivar la supervivencia
+        # Pequeña recompensa constante por mantenerse vivo
+        rew += 0.5
+
+        # 2. Penalizar levemente por hambre y sed
+        # Menor penalización para evitar que se acumulen grandes valores negativos
+        hunger_penalty = 0.001 * (100 - agent.hunger)
+        thirst_penalty = 0.001 * (100 - agent.thirst)
+        rew -= hunger_penalty
+        rew -= thirst_penalty
+
+        # 3. Recompensa por encontrar comida y agua
+        for food in world.food_sources:
+            if self.is_collision(agent, food):
+                rew += 10  # Aumentamos la recompensa para que sea un incentivo fuerte
+                agent.hunger = min(100, agent.hunger + 30)
+
+        for water in world.water_sources:
+            if self.is_collision(agent, water):
+                rew += 10  # Aumentamos la recompensa para que sea un incentivo fuerte
+                agent.thirst = min(100, agent.thirst + 30)
+
+        # 4. Penalizar por estar cerca de los límites del entorno
+        boundary_penalty = 0
+        for p in range(world.dim_p):
+            x = abs(agent.state.p_pos[p])
+            if x > 0.9:  # Solo penalizamos si está muy cerca del límite
+                boundary_penalty += 0.5 * (x - 0.9)
+
+        rew -= boundary_penalty
+
+        # 5. Limitar la recompensa negativa acumulada
+        # Esto ayuda a estabilizar el entrenamiento
+        rew = max(rew, -50)
+
+        return rew
+
+    
+    # def predator_reward(self, agent, world):
+    #     rew = 0
+    #     shape = True
+    #     preys = self.preys(world)
+
+    #     # Increase hunger and thirst depending on hunger_rate and thirst_rate
+    #     agent.hunger -= agent.hunger_rate
+    #     agent.thirst -= agent.thirst_rate
+
+    #     # Penalize for getting too close to preys
+    #     if shape:
+    #         for p in preys:
+    #             rew -= 0.1 * np.sqrt(np.sum(np.square(p.state.p_pos - agent.state.p_pos)))
+
+    #     # Reward for killing preys
+    #     if agent.collide:
+    #         for p in preys:
+    #             if self.is_collision(p, agent):
+    #                 rew += 10
+    #                 agent.hunger = min(100, agent.hunger + 20)
+
+    #     # Restore thirst
+    #     for water in world.water_sources:
+    #         if self.is_collision(agent, water):
+    #             rew += 0.5
+    #             agent.thirst = min(100, agent.thirst + 0.5)
+        
+    #     # Make it so the agents don't get too far from the boundary
+    #     for p in range(world.dim_p):
+    #         x = abs(agent.state.p_pos[p])
+    #         rew -= 1 * self.bound(x)
+
+    #     # Penalize for starving and thirsting
+    #     rew -= 0.05 * min(100 - agent.hunger, 0)
+    #     rew -= 0.05 * min(100 - agent.thirst, 0)
+
+    #     # Reward for just being alive
+    #     rew += 0.1
+
+    #     rew = np.clip(rew, -10, 10)
+    #     return rew
+
+    def pareto_reward(self, agent, world):
+        """Calcula la recompensa multiobjetivo para la presa."""
+        reward_resources = 0
+        reward_survival = 0
+
+        # Penalización por hambre y sed
+        agent.hunger -= agent.hunger_rate
+        agent.thirst -= agent.thirst_rate
+
+        # Recompensa por encontrar comida
+        for food in world.food_sources:
+            if self.is_collision(agent, food):
+                reward_resources += 10
+                agent.hunger = min(100, agent.hunger + 20)
+
+        # Recompensa por encontrar agua
+        for water in world.water_sources:
+            if self.is_collision(agent, water):
+                reward_resources += 10
+                agent.thirst = min(100, agent.thirst + 20)
+
+        # Penalización por hambre y sed extrema
+        reward_survival -= 0.05 * (max(0, 100 - agent.hunger) + max(0, 100 - agent.thirst))
+
+        # Penalización por salirse de los límites del entorno
+        for p in range(world.dim_p):
+            x = abs(agent.state.p_pos[p])
+            reward_survival -= 0.5 * self.bound(x)
+
+        # Recompensa por mantenerse vivo
+        reward_survival += 0.1
+
+        # Devolver un vector de recompensas
+        return np.array([reward_resources, reward_survival])
+
+
+    def observation2(self, agent, world):
+        # get positions of all entities in this agent's reference frame
+        entity_pos = []
+        for entity in world.landmarks:
+            if not entity.boundary:
+                entity_pos.append(entity.state.p_pos - agent.state.p_pos)
+
+        food_pos = []
+        for entity in world.food:
+            if not entity.boundary:
+                food_pos.append(entity.state.p_pos - agent.state.p_pos)
+        # communication of all other agents
+        comm = []
+        other_pos = []
+        other_vel = []
+        for other in world.agents:
+            if other is agent:
+                continue
+            comm.append(other.state.c)
+            other_pos.append(other.state.p_pos - agent.state.p_pos)
+            if other.is_prey:
+                other_vel.append(other.state.p_vel)
+        return np.concatenate(
+            [agent.state.p_vel]
+            + [agent.state.p_pos]
+            + entity_pos
+            + other_pos
+            + other_vel
+        )
+
+    def observation(self, agent, world):
+        # Get the positions of the obstacles
+        obs_pos = []
+        for obs in world.obstacles:
+            if not obs.boundary:
+                obs_pos.append(obs.state.p_pos - agent.state.p_pos)
+
+        # Get the positions of the food sources
+        food_pos = []
+        for food in world.food_sources:
+            if not food.boundary:
+                food_pos.append(food.state.p_pos - agent.state.p_pos)
+
+        # Get the positions of the water sources
+        water_pos = []
+        for water in world.water_sources:
+            if not water.boundary:
+                water_pos.append(water.state.p_pos - agent.state.p_pos)
+        
+        # Get the positions of the forests
+        forest_pos = []
+        for forest in world.forests:
+            if not forest.boundary:
+                forest_pos.append(forest.state.p_pos - agent.state.p_pos)
+        
+        # Get the positions of the other preys
+        preys = self.preys(world)
+        prey_pos = []
+        prey_vel = []
+        for prey in preys:
+            #if agent is not prey:
+                # Change the prey's position to be relative to the agent
+                prey_pos.append(prey.state.p_pos - agent.state.p_pos)
+                prey_vel.append(prey.state.p_vel)
+
+        # Get the positions of the predators
+        predators = self.predators(world)
+        predator_pos = []
+        predator_vel = []
+        for predator in predators:
+            #if agent is not predator:
+                predator_pos.append(predator.state.p_pos - agent.state.p_pos)
+                predator_vel.append(predator.state.p_vel)
+
+        # Get if the agent is in a forest
+        in_forest = 0
+        for forest in world.forests:
+            if self.is_collision(agent, forest):
+                in_forest = 1
+
+        # Get if the agent is in a water source or food source
+        consuming = 0
+        for water in world.water_sources:
+            if self.is_collision(agent, water):
+                consuming = 1
+        
+        if agent.is_prey:
+            for food in world.food_sources:
+                if self.is_collision(agent, food):
+                    consuming = 1
+
+        # Change the observed positions of the preys that are inside a forest to be in the center of the forest
+        for i, prey in enumerate(preys):
+            for forest in world.forests:
+                if self.is_collision(prey, forest):
+                    prey_pos[i] = np.array([forest.state.p_pos[0], forest.state.p_pos[1]])
+
+        # Normalizar el hambre y la sed al rango [0, 1]
+        hunger = agent.hunger / 100.0
+        thirst = agent.thirst / 100.0
+
+        # Returns the state of the agent, and its environment
+        return np.concatenate(
+            # Agent information
+            [agent.state.p_vel]
+            + [agent.state.p_pos]
+        
+            + [np.array([hunger, thirst])]
+            + [np.array([in_forest, consuming])]
+
+            # Entity information
+            + obs_pos
+            + food_pos
+            + water_pos
+            + forest_pos
+
+            # Prey and predator information
+            + prey_vel
+            + prey_pos
+            + predator_vel
+            + predator_pos
         )